--- conflicted
+++ resolved
@@ -26,16 +26,12 @@
 			./code/io/tree_hdf5.h \
 			./Makefile 
 
-<<<<<<< HEAD
-USE-MPI = yes  # set this if you want to run in embarrassingly parallel
-=======
 # USE-MPI = yes  # set this if you want to run in embarrassingly parallel
 USE-HDF5 = yes
 
 LIBS =
 CFLAGS =
 OPTS =
->>>>>>> 5be55059
 
 ifdef USE-MPI
     OPT += -DMPI  #  This creates an MPI version that can be used to process files in parallel
