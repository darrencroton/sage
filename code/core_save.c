--- conflicted
+++ resolved
@@ -114,17 +114,13 @@
   int j, step;
 
   o->Type = g->Type;
-<<<<<<< HEAD
+  o->mergeType = g->mergeType;
+  o->mergeIntoID = g->mergeIntoID;
   assert( g->GalaxyNr < 1e9 ); // breaking tree size assumption
   o->GalaxyIndex = g->GalaxyNr + 1e9 * tree + 1e12 * filenr;
   assert( (o->GalaxyIndex - g->GalaxyNr - 1e9*tree)/1e12 == filenr );
   assert( (o->GalaxyIndex - g->GalaxyNr - 1e12*filenr)/1e9 == tree );
   assert( o->GalaxyIndex - 1e9*tree - 1e12*filenr == g->GalaxyNr );
-=======
-  o->mergeType = g->mergeType;
-  o->mergeIntoID = g->mergeIntoID;
-  o->GalaxyIndex = g->GalaxyNr + 1e6 * tree + 1e12 * filenr;
->>>>>>> 09645522
   o->HaloIndex = g->HaloNr;
   o->FOFHaloIndex = Halo[g->HaloNr].FirstHaloInFOFgroup;
   o->TreeIndex = tree;
